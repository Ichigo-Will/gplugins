repos:
  - repo: https://github.com/pre-commit/pre-commit-hooks
    rev: "v4.5.0"
    hooks:
      - id: check-added-large-files
      - id: check-case-conflict
      - id: check-merge-conflict
      - id: check-symlinks
      - id: check-yaml
      - id: debug-statements
      - id: end-of-file-fixer
      - id: mixed-line-ending
      - id: name-tests-test
        args: ["--pytest-test-first"]
      - id: trailing-whitespace

  - repo: https://github.com/astral-sh/ruff-pre-commit
<<<<<<< HEAD
    rev: "v0.1.14"
=======
    rev: "v0.2.1"
>>>>>>> 7a78c62b
    hooks:
      - id: ruff
      - id: ruff-format

  # - repo: https://github.com/shellcheck-py/shellcheck-py
  #   rev: v0.9.0.5
  #   hooks:
  #     - id: shellcheck

  - repo: https://github.com/PyCQA/bandit
    rev: 1.7.7
    hooks:
      - id: bandit
        args: [--exit-zero]
        # ignore all tests, not just tests data
        exclude: ^tests/

  - repo: https://github.com/macisamuele/language-formatters-pre-commit-hooks
    rev: v2.12.0
    hooks:
      - id: pretty-format-toml
        args: [--autofix]

  - repo: https://github.com/aristanetworks/j2lint.git
    rev: v1.1.0
    hooks:
      - id: j2lint
        types: [file]
        files: \.(j2|yml|yaml)$
        exclude: .github/.*|web|elmer
  - repo: https://github.com/kynan/nbstripout
    rev: 0.7.1
    hooks:
      - id: nbstripout
        files: ".ipynb"
  - repo: https://github.com/codespell-project/codespell
    rev: v2.2.6
    hooks:
      - id: codespell
        additional_dependencies:
          - tomli<|MERGE_RESOLUTION|>--- conflicted
+++ resolved
@@ -15,11 +15,7 @@
       - id: trailing-whitespace
 
   - repo: https://github.com/astral-sh/ruff-pre-commit
-<<<<<<< HEAD
-    rev: "v0.1.14"
-=======
     rev: "v0.2.1"
->>>>>>> 7a78c62b
     hooks:
       - id: ruff
       - id: ruff-format
