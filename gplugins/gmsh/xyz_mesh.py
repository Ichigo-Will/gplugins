from __future__ import annotations

from typing import Any

import gdsfactory as gf
import numpy as np
from gdsfactory.config import get_number_of_cores
from gdsfactory.geometry.union import union
from gdsfactory.technology import LayerLevel, LayerStack
from gdsfactory.typings import ComponentOrReference, List
from meshwell.gmsh_entity import GMSH_entity
from meshwell.model import Model
from meshwell.prism import Prism
from shapely.affinity import scale
from shapely.geometry import Polygon
from shapely.ops import unary_union

from gplugins.common.utils.get_component_with_net_layers import (
    get_component_with_net_layers,
)
from gplugins.common.utils.parse_layer_stack import (
    list_unique_layer_stack_z,
)
from gplugins.gmsh.parse_component import bufferize
from gplugins.gmsh.parse_gds import cleanup_component


def define_edgeport(
    port,
    port_dict,
    model,
    layerlevel,
):
    """Creates an unmeshed box at the port location to tag the edge port surfaces in the final mesh."""
    zmin = port_dict.get("zmin") or layerlevel.zmin
    zmax = port_dict.get("zmax") or zmin + layerlevel.thickness

    dz = zmax - zmin
    x, y = port.center
    width_pad = port_dict.get("width_pad") or 0

    if port.orientation == 180:  # left of simulation
        dx = 1
        dy = port.width + 2 * width_pad
        x -= dx
        y -= dy / 2
    elif port.orientation == 0:  # right of simulation
        dx = 1
        dy = port.width + 2 * width_pad
        y -= dy / 2
    elif port.orientation == 90:  # top of simulation
        dx = port.width + 2 * width_pad
        dy = 1
        x -= dx / 2
    elif port.orientation == 270:  # bottom of simulation
        dx = port.width + 2 * width_pad
        dy = 1
        y -= dy
        x -= dx / 2

    box = GMSH_entity(
        gmsh_function=model.occ.add_box,
        gmsh_function_kwargs={"x": x, "y": y, "z": zmin, "dx": dx, "dy": dy, "dz": dz},
        dimension=3,
        model=model,
        resolution=port_dict.get("resolution", None),
        mesh_order=0,  # highest priority
        mesh_bool=False,
        physical_name=port_dict.get("physical_name", port.name),
    )

    return box


def define_prisms(
    layer_polygons_dict: dict,
    layer_stack: LayerStack,
    layer_physical_map: dict,
    model: Any,
    resolutions: dict,
    scale_factor: float = 1,
):
    """Define meshwell prism dimtags from gdsfactory information.

    Args:
        layer_polygons_dict: dictionary of polygons for each layer
        layer_stack: gdsfactory LayerStack to parse
<<<<<<< HEAD
        layer_physical_map: dict mapping layernames to physical_names
=======
        layer_physical_map: map layer names to physical names
>>>>>>> f5bf7a68
        model: meshwell Model object
        resolutions: Pairs {"layername": {"resolution": float, "distance": "float}} to roughly control mesh refinement.
        scale_factor: scaling factor to apply to the polygons (default: 1)
    """
    prisms_list = []
    buffered_layer_stack = bufferize(layer_stack)

    if resolutions is None:
        resolutions = {}

    for layername in buffered_layer_stack.layers.keys():
        if layer_polygons_dict[layername].is_empty:
            continue

        coords = np.array(buffered_layer_stack.layers[layername].z_to_bias[0])
        zs = (
            coords * buffered_layer_stack.layers[layername].thickness * scale_factor
            + buffered_layer_stack.layers[layername].zmin * scale_factor
        )
        buffers = (
            np.array(buffered_layer_stack.layers[layername].z_to_bias[1]) * scale_factor
        )

        buffer_dict = dict(zip(zs, buffers))

        prisms_list.append(
            Prism(
                polygons=scale(
                    layer_polygons_dict[layername],
                    *(scale_factor,) * 2,
                    origin=(0, 0, 0),
                ),
                buffers=buffer_dict,
                model=model,
                resolution=resolutions.get(layername, None),
                mesh_order=buffered_layer_stack.layers.get(layername).mesh_order,
                physical_name=layer_physical_map[layername]
                if layername in layer_physical_map
                else layername,
            )
        )

    return prisms_list


def xyz_mesh(
    component: ComponentOrReference,
    layer_stack: LayerStack,
    layer_physical_map: dict,
    resolutions: dict | None = None,
    default_characteristic_length: float = 0.5,
    background_tag: str | None = None,
    background_padding: tuple[float, float, float, float, float, float] = (2.0,) * 6,
    global_scaling: float = 1,
    global_scaling_premesh: float = 1,
    global_2D_algorithm: int = 6,
    global_3D_algorithm: int = 1,
    filename: str | None = None,
    verbosity: int | None = 0,
    round_tol: int = 3,
    simplify_tol: float = 1e-3,
    n_threads: int = get_number_of_cores(),
    port_names: List[str] | None = None,
    edge_ports: List[str] | None = None,
    gmsh_version: float | None = None,
) -> bool:
    """Full 3D mesh of component.

    Args:
        component: gdsfactory component to mesh
        layer_stack: gdsfactory LayerStack to parse
        resolutions: Pairs {"layername": {"resolution": float, "distance": "float}} to roughly control mesh refinement
            default_characteristic_length: gmsh maximum edge length
        background_tag: name of the background layer to add (default: no background added). This will be used as the material as well.
        background_padding: [-x, -y, -z, +x, +y, +z] distances to add to the components and to fill with ``background_tag``
        global_scaling: factor to scale all mesh coordinates by (e.g. 1E-6 to go from um to m)
        global_scaling_premesh: factor to scale all mesh coordinates by (e.g. 1E-6 to go from um to m).
            Instead of using a gmsh-option which is only applied to meshes, this parameter can scale cad-exported files, e.g. .step files
        global_2D_algorithm: gmsh surface default meshing algorithm, see https://gmsh.info/doc/texinfo/gmsh.html#Mesh-options
        global_3D_algorithm: gmsh volume default meshing algorithm, see https://gmsh.info/doc/texinfo/gmsh.html#Mesh-options
        filename: where to save the .msh file
        round_tol: during gds --> mesh conversion cleanup, number of decimal points at which to round the gdsfactory/shapely points before introducing to gmsh
        simplify_tol: during gds --> mesh conversion cleanup, shapely "simplify" tolerance (make it so all points are at least separated by this amount)
        n_threads: for gmsh parallelization
        port_names: list or port polygons to converts into new layers (useful for boundary conditions)
        edge_ports: dict of port_names to define as a 2D surface at the edge of the simulation.
            edge_ports = {
                "e1": {
                    physical_name: (str), # how to name the 2D surface in the GMSH mesh.
                    width_pad: (float), # how much to extend the port width (default 0). Negative to shrink.
                    zmin: (float), # minimal z-value of the port (default to port layer zmin)
                    zmax: (float), # maximum z-value of the port (default to port layer zmin + thickness)
                    resolution: (float), # constant resolution to assign to the gmsh 2D entity
                },
                ...
            }
        gmsh_version: Gmsh mesh format version. For example, Palace requires an older version of 2.2,
            see https://mfem.org/mesh-formats/#gmsh-mesh-formats.
    """
    if port_names:
        mesh_component = gf.Component()
        _ = mesh_component << union(component, by_layer=True)
        mesh_component.add_ports(component.get_ports_list())
        component = get_component_with_net_layers(
            component=mesh_component,
            port_names=port_names,
            layer_stack=layer_stack,
        )

    # Fuse and cleanup polygons of same layer in case user overlapped them
    # TODO: some duplication with union above, although this also does some useful offsetting
    layer_polygons_dict = cleanup_component(
        component, layer_stack, round_tol, simplify_tol
    )

    # Add background polygon
    if background_tag is not None:
        bbox = unary_union(list(layer_polygons_dict.values()))
        bounds = bbox.bounds

        # get min and max z values in LayerStack
        zs = list_unique_layer_stack_z(layer_stack)
        zmin, zmax = np.min(zs), np.max(zs)

        # create Polygon encompassing simulation environment
        layer_polygons_dict[background_tag] = scale(
            Polygon(
                [
                    [
                        bounds[0] - background_padding[0],
                        bounds[1] - background_padding[1],
                    ],
                    [
                        bounds[0] - background_padding[0],
                        bounds[3] + background_padding[4],
                    ],
                    [
                        bounds[2] + background_padding[3],
                        bounds[3] + background_padding[4],
                    ],
                    [
                        bounds[2] + background_padding[3],
                        bounds[1] - background_padding[1],
                    ],
                ]
            ),
            *(global_scaling_premesh,) * 2,
            origin=(0, 0, 0),
        )
        layer_stack = LayerStack(
            layers=layer_stack.layers
            | {
                background_tag: LayerLevel(
                    layer=(9999, 0),  # TODO something like LAYERS.BACKGROUND?
                    thickness=(
                        (zmax + background_padding[5]) - (zmin - background_padding[2])
                    )
                    * global_scaling_premesh,
                    zmin=(zmin - background_padding[2]) * global_scaling_premesh,
                    material=background_tag,
                    mesh_order=2**63 - 1,
                )
            }
        )

    # Meshwell Prisms from gdsfactory polygons and layer_stack
    model = Model(n_threads=n_threads)
    prisms_list = define_prisms(
        layer_polygons_dict=layer_polygons_dict,
        layer_stack=layer_stack,
        model=model,
        scale_factor=global_scaling_premesh,
        resolutions=resolutions,
        layer_physical_map=layer_physical_map,
    )

    # Add edgeports
    if edge_ports is not None:
        ports = component.get_ports_dict()
        port_layernames = layer_stack.get_layer_to_layername()
        for portname, edge_ports_dict in edge_ports.items():
            port = ports[portname]
            prisms_list.append(
                define_edgeport(
                    port,
                    edge_ports_dict,
                    model,
                    layerlevel=layer_stack.layers[port_layernames[port.layer][0]],
                )
            )

    import copy

    resolutions = copy.deepcopy(resolutions)

    if resolutions:
        for r in resolutions.values():
            r["resolution"] *= global_scaling_premesh
    else:
        resolutions = {}

    return model.mesh(
        entities_list=prisms_list,
        default_characteristic_length=default_characteristic_length,
        global_scaling=global_scaling,
        global_2D_algorithm=global_2D_algorithm,
        global_3D_algorithm=global_3D_algorithm,
        gmsh_version=gmsh_version,
        filename=filename,
        verbosity=verbosity,
    )


if __name__ == "__main__":
    from gdsfactory.generic_tech import LAYER
    from gdsfactory.pdk import get_layer_stack

    # Choose some component
    c = gf.component.Component()
    waveguide = c << gf.get_component(gf.components.straight(length=40))
    c.add_ports(waveguide.get_ports_list())

    # Add wafer / vacuum (could be automated)
    wafer = c << gf.components.bbox(
        bbox=waveguide.bbox,
        layer=LAYER.WAFER,
        top=3,
        bottom=3,
    )

    # Generate a new component and layer_stack with new logical layers
    layer_stack = get_layer_stack()

    filtered_layer_stack = LayerStack(
        layers={
            k: layer_stack.layers[k]
            for k in (
                # "via1",
                "box",
                "clad",
                # "metal2",
                # "heater",
                # "via2",
                "core",
                # "metal3",
                # "via_contact",
                # "metal1"
            )
        }
    )

    filtered_layer_stack.layers["core"].mesh_order = 1
    filtered_layer_stack.layers["box"].thickness = 3
    filtered_layer_stack.layers["box"].zmin = -3
    filtered_layer_stack.layers["box"].mesh_order = 2
    filtered_layer_stack.layers["clad"].thickness = 3
    filtered_layer_stack.layers["clad"].zmin = 0
    filtered_layer_stack.layers["clad"].mesh_order = 3

    resolutions = {
        "core": {"resolution": 0.3},
    }
    geometry = xyz_mesh(
        component=c,
        layer_stack=filtered_layer_stack,
        resolutions=resolutions,
        filename="mesh.msh",
        default_characteristic_length=5,
        verbosity=5,
        # port_names=["r_e2", "l_e4"],
        edge_ports={
            "o1": {
                "zmin": -1,
                "zmax": 1,
                "resolution": {"resolution": 0.1},
                "physical_name": "edgeport",
                "width_pad": 1,
            }
        },
    )<|MERGE_RESOLUTION|>--- conflicted
+++ resolved
@@ -76,6 +76,7 @@
     layer_polygons_dict: dict,
     layer_stack: LayerStack,
     layer_physical_map: dict,
+    layer_meshbool_map: dict,
     model: Any,
     resolutions: dict,
     scale_factor: float = 1,
@@ -85,11 +86,6 @@
     Args:
         layer_polygons_dict: dictionary of polygons for each layer
         layer_stack: gdsfactory LayerStack to parse
-<<<<<<< HEAD
-        layer_physical_map: dict mapping layernames to physical_names
-=======
-        layer_physical_map: map layer names to physical names
->>>>>>> f5bf7a68
         model: meshwell Model object
         resolutions: Pairs {"layername": {"resolution": float, "distance": "float}} to roughly control mesh refinement.
         scale_factor: scaling factor to apply to the polygons (default: 1)
@@ -129,6 +125,9 @@
                 physical_name=layer_physical_map[layername]
                 if layername in layer_physical_map
                 else layername,
+                mesh_bool=layer_meshbool_map[layername]
+                if layername in layer_meshbool_map
+                else True,
             )
         )
 
@@ -139,6 +138,7 @@
     component: ComponentOrReference,
     layer_stack: LayerStack,
     layer_physical_map: dict,
+    layer_meshbool_map: dict,
     resolutions: dict | None = None,
     default_characteristic_length: float = 0.5,
     background_tag: str | None = None,
@@ -264,6 +264,7 @@
         scale_factor=global_scaling_premesh,
         resolutions=resolutions,
         layer_physical_map=layer_physical_map,
+        layer_meshbool_map=layer_meshbool_map,
     )
 
     # Add edgeports
