import os
import hashlib
import pickle
import xml.etree.ElementTree as ET
from pathlib import Path, PosixPath, WindowsPath
from xml.dom import minidom
from xml.etree.ElementTree import Element, SubElement

import lumapi
import pydantic
from gdsfactory.component import Component
from gdsfactory.config import logger
from gdsfactory.pdk import get_layer_stack
from gdsfactory.technology import LayerStack
from gdsfactory.typings import PathType

from gplugins.lumerical.config import ENABLE_DOPING, um


def layerstack_to_lbr(
    material_map: dict[str, str],
    layerstack: LayerStack | None = None,
    dirpath: PathType | None = "",
) -> None:
    """
    Generate an XML file representing a Lumerical Layer Builder process file based on provided material map.

    Args:
        material_map: A dictionary mapping materials used in the layer stack to Lumerical materials.
        layerstack: Layer stack that has info on layer names, layer numbers, thicknesses, etc.
        dirpath: Directory to save process file (process.lbr)

    Returns:
        Process file path

    Notes:
        This function generates an XML file representing a Layer Builder file for Lumerical, based on the provided the active PDK
        and material map. It creates 'process.lbr' in the current working directory, containing layer information like name,
        material, thickness, sidewall angle, and other properties specified in the layer stack.
    """
    layerstack = layerstack or get_layer_stack()

    layer_builder = Element("layer_builder")

    process_name = SubElement(layer_builder, "process_name")
    process_name.text = "process"

    layers = SubElement(layer_builder, "layers")
    doping_layers = SubElement(layer_builder, "doping_layers")
    for layer_name, layer_info in layerstack.to_dict().items():
        if layer_info["layer_type"] == "grow":
            process = "Grow"
        elif layer_info["layer_type"] == "background":
            process = "Background"
        elif layer_info["layer_type"] == "doping":
            process = "Implant"
        else:
            logger.warning(
                f'"{layer_info["layer_type"]}" layer type not supported for "{layer_name}" in Lumerical. Skipping in LBR process file generation.'
            )
            process = "Grow"

        ### Set optical and metal layers
        if process == "Grow" or process == "Background":
            layer = SubElement(layers, "layer")

            # Default params
            layer_params = {
                "enabled": "1",
                "pattern_alpha": "0.8",
                "start_position_auto": "0",
                "background_alpha": "0.3",
                "pattern_material_index": "0",
                "material_index": "0",
                "name": layer_name,
                "layer_name": f'{layer_info["layer"][0]}:{layer_info["layer"][1]}',
                "start_position": f'{layer_info["zmin"] * um}',
                "thickness": f'{layer_info["thickness"] * um}',
                "process": f"{process}",
                "sidewall_angle": f'{90 - layer_info["sidewall_angle"]}',
                "pattern_growth_delta": f"{layer_info['bias'] * um}"
                if layer_info["bias"]
                else "0",
            }

            for param, val in layer_params.items():
                layer.set(param, val)

            if process == "Grow":
                layer.set(
                    "pattern_material",
                    f'{material_map.get(layer_info["material"], "")}',
                )
            elif process == "Background":
                layer.set("material", f'{material_map.get(layer_info["material"], "")}')

        if (process == "Implant" or process == "Background") and ENABLE_DOPING:
            ### Set doping layers
            # KNOWN ISSUE: If a metal or optical layer has the same name as a doping layer, Layer Builder will not compile
            # the process file correctly and the doping layer will not appear. Therefore, doping layer names MUST be unique.
            # FIX: Appending "_doping" to name

            # KNOWN ISSUE: If the 'process' is not 'Background' or 'Implant' for dopants, this will crash CHARGE upon importing process file.
            # FIX: Ensure process is Background or Implant before proceeding to create entry

            # KNOWN ISSUE: Dopant must be either 'p' or 'n'. Anything else will cause CHARGE to crash upon importing process file.
            # FIX: Raise ValueErrorr when dopant is specified incorrectly
            if layer_info.get(
                "background_doping_concentration", False
            ) and layer_info.get("background_doping_ion", False):
                doping_layer = SubElement(doping_layers, "layer")
                doping_params = {
                    "z_surface_positions": f'{layer_info["zmin"] * um}',
                    "distribution_function": "Gaussian",
                    "phi": "0",
                    "lateral_scatter": "2e-08",
                    "range": f"{layer_info['thickness'] * um}",
                    "theta": "0",
                    "mask_layer_number": f'{layer_info["layer"][0]}:{layer_info["layer"][1]}',
                    "kurtosis": "0",
                    "process": f"{process}",
                    "skewness": "0",
                    "straggle": "4.9999999999999998e-08",
                    "concentration": f"{layer_info['background_doping_concentration']}",
                    "enabled": "1",
                    "name": f"{layer_name}_doping",
                }
                for param, val in doping_params.items():
                    doping_layer.set(param, val)

                if (
                    layer_info["background_doping_ion"] == "n"
                    or layer_info["background_doping_ion"] == "p"
                ):
                    doping_layer.set("dopant", layer_info["background_doping_ion"])
                else:
                    raise ValueError(
                        f'Dopant must be "p" or "n". Got {layer_info["background_doping_ion"]}.'
                    )

    # If no doping layers exist, delete element
    if len(doping_layers) == 0:
        layer_builder.remove(doping_layers)

    # Prettify XML
    rough_string = ET.tostring(layer_builder, "utf-8")
    reparsed = minidom.parseString(rough_string)
    xml_str = reparsed.toprettyxml(indent="  ")

    if dirpath:
        process_file_path = Path(str(dirpath.resolve())) / "process.lbr"
    else:
        process_file_path = Path(__file__).resolve().parent / "process.lbr"
    with open(str(process_file_path), "w") as f:
        f.write(xml_str)

    return process_file_path


def draw_geometry(
    session: lumapi.MODE | lumapi.FDTD | lumapi.DEVICE,
    gdspath: PathType,
    process_file_path: PathType,
) -> None:
    """
    Draw geometry in Lumerical simulator

    Parameters:
        session: Lumerical session
        gdspath: GDS path
        process_file_path: Process file path
    """
    s = session
    s.addlayerbuilder()
    s.set("x", 0)
    s.set("y", 0)
    s.set("z", 0)
    s.loadgdsfile(str(gdspath))
    try:
        s.loadprocessfile(str(process_file_path))
    except lumapi.LumApiError as err:
        raise Exception(
            f"{err}\nProcess file cannot be imported. Likely causes are dopants in the process file or syntax errors."
        ) from err


class Results:
    """
    Results are stored in this dynamic class. Any type of results can be stored.

    This class allows designers to arbitrarily add results. Results are pickled to be saved onto working system.
    Results can be retrieved via unpickling.
    """

    def __init__(self, prefix: str = "", dirpath: Path | None = None, **kwargs):
        if isinstance(dirpath, str):
            dirpath = Path(dirpath)
        self.dirpath = dirpath or Path(".")
        self.prefix = prefix
        for key, value in kwargs.items():
            setattr(self, key, value)

    def save_pickle(self, dirpath: Path | None = None):
        """
        Save results by pickling as *_results.pkl file

        Parameters:
            dirpath: Directory to store pickle file
        """
        if dirpath is None:
            with open(str(self.dirpath.resolve() / f"{self.prefix}_results.pkl"), "wb") as f:
                pickle.dump(self, f)
        else:
            with open(str(dirpath.resolve() / f"{self.prefix}_results.pkl"), "wb") as f:
                pickle.dump(self, f)

    def get_pickle(self, dirpath: Path | None = None) -> object:
        """
        Get results from *_results.pkl file

        Parameters:
            dirpath: Directory to get pickle file

        Returns:
            RecipeResults as an object with results
        """
        if isinstance(dirpath, str):
            dirpath = Path(dirpath)
        if dirpath is None:
<<<<<<< HEAD
            with open(str(self.dirpath / f"{self.prefix}_results.pkl"), "rb") as f:
                unpickler = PathUnpickler(f)
                results = unpickler.load()
        else:
            with open(str(dirpath / f"{self.prefix}_results.pkl"), "rb") as f:
                unpickler = PathUnpickler(f)
                results = unpickler.load()
=======
            with open(str(self.dirpath.resolve() / f"{self.prefix}_results.pkl"), "rb") as f:
                results = pickle.load(f)
        else:
            with open(str(dirpath.resolve() / f"{self.prefix}_results.pkl"), "rb") as f:
                results = pickle.load(f)
>>>>>>> 0670eb20

        return results

    def available(self, dirpath: Path | None = None) -> bool:
        """
        Check if '*_results.pkl' file exists and results can be loaded

        Parameters:
            dirpath: Directory with pickle file

        Returns:
            True if results exist, False otherwise.
        """
        if isinstance(dirpath, str):
            dirpath = Path(dirpath)
        if dirpath is None:
            results_file = self.dirpath.resolve() / f"{self.prefix}_results.pkl"
        else:
            results_file = dirpath.resolve() / f"{self.prefix}_results.pkl"
        return results_file.is_file()


class Simulation:
    """
    Represents the simulation object used to simulate GDSFactory devices.

    This simulation object's primary purpose is to reduce time simulating by recalling hashed results.
    """

    # the hash of the system last time convergence was executed
    last_hash: int = -1

    # A dynamic object used to store convergence results
    convergence_results: Results

    def __init__(
        self,
        component: Component,
        layerstack: LayerStack | None = None,
        simulation_settings: pydantic.BaseModel | None = None,
        convergence_settings: pydantic.BaseModel | None = None,
        dirpath: Path | None = None,
    ):
        self.dirpath = dirpath or Path(".")
        self.component = component
        self.layerstack = layerstack or get_layer_stack()
        self.simulation_settings = simulation_settings
        self.convergence_settings = convergence_settings

        self.last_hash = hash(self)

        # Create directory for simulation files
        self.simulation_dirpath = (
            self.dirpath / f"{self.__class__.__name__}_{self.last_hash}"
        )
        self.simulation_dirpath.mkdir(parents=True, exist_ok=True)

        # Create attribute for convergence results
        self.convergence_results = Results(
            prefix="convergence", dirpath=self.simulation_dirpath
        )

    def __hash__(self) -> int:
        """
        Returns a hash of all state this Simulation contains
        Subclasses should include functionality-specific state (e.g. convergence info) here.
        This is used to determine simulation convergence (i.e. if it needs to be rerun)

        Hashed items:
        - component
        - layer stack
        - simulation settings
        - convergence settings
        """
        h = hashlib.sha1()
        if self.component is not None:
            h.update(self.component.hash_geometry(precision=1e-4).encode("utf-8"))
        if self.layerstack is not None:
            h.update(self.layerstack.model_dump_json().encode("utf-8"))
        if self.simulation_settings is not None:
            h.update(self.simulation_settings.model_dump_json().encode("utf-8"))
        if self.convergence_settings is not None:
            h.update(self.convergence_settings.model_dump_json().encode("utf-8"))
        return int.from_bytes(h.digest(), "big")

    def convergence_is_fresh(self) -> bool:
        """
        Returns if this simulation needs to be re-run.
        This could be caused by this simulation's
        configuration being changed.
        """
        return hash(self) == self.last_hash

    def load_convergence_results(self):
        """
        Loads convergence results from pickle file into class attribute
        """
        self.convergence_results = self.convergence_results.get_pickle()

    def save_convergence_results(self):
        """
        Saves convergence_results to pickle file while adding setup information and resultant accurate simulation settings.
        This includes:
        - component hash
        - layerstack
        - convergence_settings
        - simulation_settings

        This is usually done after convergence testing is completed and simulation settings are accurate and should be
        saved for future reference/recall.
        """
        self.convergence_results.convergence_settings = self.convergence_settings
        self.convergence_results.simulation_settings = self.simulation_settings
        self.convergence_results.component_hash = self.component.hash_geometry()
        self.convergence_results.layerstack = self.layerstack
        self.simulation_dirpath.mkdir(parents=True, exist_ok=True)
        self.convergence_results.save_pickle()

    def is_same_convergence_results(self) -> bool:
        """
        Returns whether convergence results' setup are the same as the current setup for the simulation.
        This is important for preventing hash collisions.
        """
        try:
            return (
                self.convergence_results.convergence_settings
                == self.convergence_settings
                and self.convergence_results.component_hash
                == self.component.hash_geometry()
                and self.convergence_results.layerstack == self.layerstack
            )
        except AttributeError:
            return False
<<<<<<< HEAD


class PathUnpickler(pickle.Unpickler):
    """
    Unpickles objects while handling OS-dependent paths
    """
    def find_class(self, module, name):
        if module == 'pathlib' and (name == 'PosixPath' or name == "WindowsPath"):
            return WindowsPath if os.name == 'nt' else PosixPath
        return super().find_class(module, name)
=======
>>>>>>> 0670eb20
<|MERGE_RESOLUTION|>--- conflicted
+++ resolved
@@ -227,21 +227,13 @@
         if isinstance(dirpath, str):
             dirpath = Path(dirpath)
         if dirpath is None:
-<<<<<<< HEAD
-            with open(str(self.dirpath / f"{self.prefix}_results.pkl"), "rb") as f:
+            with open(str(self.dirpath.resolve() / f"{self.prefix}_results.pkl"), "rb") as f:
                 unpickler = PathUnpickler(f)
                 results = unpickler.load()
         else:
-            with open(str(dirpath / f"{self.prefix}_results.pkl"), "rb") as f:
+            with open(str(dirpath.resolve() / f"{self.prefix}_results.pkl"), "rb") as f:
                 unpickler = PathUnpickler(f)
                 results = unpickler.load()
-=======
-            with open(str(self.dirpath.resolve() / f"{self.prefix}_results.pkl"), "rb") as f:
-                results = pickle.load(f)
-        else:
-            with open(str(dirpath.resolve() / f"{self.prefix}_results.pkl"), "rb") as f:
-                results = pickle.load(f)
->>>>>>> 0670eb20
 
         return results
 
@@ -375,7 +367,6 @@
             )
         except AttributeError:
             return False
-<<<<<<< HEAD
 
 
 class PathUnpickler(pickle.Unpickler):
@@ -385,6 +376,4 @@
     def find_class(self, module, name):
         if module == 'pathlib' and (name == 'PosixPath' or name == "WindowsPath"):
             return WindowsPath if os.name == 'nt' else PosixPath
-        return super().find_class(module, name)
-=======
->>>>>>> 0670eb20
+        return super().find_class(module, name)