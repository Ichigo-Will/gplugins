--- conflicted
+++ resolved
@@ -599,13 +599,7 @@
             plt.grid("on")
             plt.legend()
             plt.tight_layout()
-<<<<<<< HEAD
-            plt.savefig(
-                str(self.simulation_dirpath / f"{self.component.name}_s-parameters.png")
-            )
-=======
             plt.savefig(str(self.simulation_dirpath.resolve() / f"{self.component.name}_s-parameters.png"))
->>>>>>> 9e356e1e
 
         return sparam_data
 
@@ -1005,13 +999,7 @@
             s.set("mesh accuracy", mesh_accuracy)
             base_filename = f"{self.component.name}_mesh-accuracy-{mesh_accuracy}"
 
-<<<<<<< HEAD
-            convergence_sims.append(
-                str(self.simulation_dirpath / f"{base_filename}.fsp")
-            )
-=======
             convergence_sims.append(str(self.simulation_dirpath.resolve() / f"{base_filename}.fsp"))
->>>>>>> 9e356e1e
             mesh_accuracies.append(mesh_accuracy)
 
             s.save(convergence_sims[-1])
@@ -1089,16 +1077,7 @@
             plt.xlabel("Mesh Accuracy")
             plt.grid("on")
             plt.tight_layout()
-<<<<<<< HEAD
-            plt.savefig(
-                str(
-                    self.simulation_dirpath
-                    / f"{self.component.name}_fdtd_mesh_convergence.png"
-                )
-            )
-=======
             plt.savefig(str(self.simulation_dirpath.resolve() / f"{self.component.name}_fdtd_mesh_convergence.png"))
->>>>>>> 9e356e1e
 
         # If not converged, set to maximum mesh accuracy
         if not converged:
@@ -1129,14 +1108,7 @@
 
         convergence_data = pd.DataFrame(sparams)
         convergence_data.to_csv(
-<<<<<<< HEAD
-            str(
-                self.simulation_dirpath
-                / f"{self.component.name}_fdtd_mesh_convergence.csv"
-            )
-=======
             str(self.simulation_dirpath.resolve() / f"{self.component.name}_fdtd_mesh_convergence.csv")
->>>>>>> 9e356e1e
         )
         return convergence_data
 
@@ -1216,14 +1188,7 @@
         # Save convergence results
         df = pd.DataFrame(sparams)
         df.to_csv(
-<<<<<<< HEAD
-            str(
-                self.simulation_dirpath
-                / f"{self.component.name}_fdtd_efield_intensity_convergence.csv"
-            )
-=======
             str(self.simulation_dirpath.resolve() / f"{self.component.name}_fdtd_efield_intensity_convergence.csv")
->>>>>>> 9e356e1e
         )
 
         # Restore simulation settings
