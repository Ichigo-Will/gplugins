import hashlib
from pathlib import Path

import pandas as pd
from gdsfactory import Component
from gdsfactory.pdk import LayerStack, get_layer_stack

from gplugins.design_recipe.DesignRecipe import DesignRecipe, eval_decorator
from gplugins.lumerical.convergence_settings import (
    LUMERICAL_FDTD_CONVERGENCE_SETTINGS,
    ConvergenceSettingsLumericalFdtd,
)
from gplugins.lumerical.fdtd import LumericalFdtdSimulation
from gplugins.lumerical.simulation_settings import (
    SIMULATION_SETTINGS_LUMERICAL_FDTD,
    SimulationSettingsLumericalFdtd,
)
from gplugins.lumerical.utils import Results


<<<<<<< HEAD
=======
def example_run_fdtd_recipe():
    ### 0. DEFINE WHERE FILES ARE SAVED
    dirpath = Path(__file__).parent / "recipe_runs"
    dirpath.mkdir(parents=True, exist_ok=True)

    ### 1. DEFINE DESIGN
    from functools import partial

    from gdsfactory.components.taper_cross_section import taper_cross_section

    xs_wg = partial(
        gf.cross_section.cross_section,
        layer=(1, 0),
        width=0.5,
    )

    xs_wg_wide = partial(
        gf.cross_section.cross_section,
        layer=(1, 0),
        width=0.8,
    )

    taper = taper_cross_section(
        cross_section1=xs_wg,
        cross_section2=xs_wg_wide,
        length=1.0,
        width_type="parabolic",
    )

    ### 2. DEFINE LAYER STACK
    from gdsfactory.technology.layer_stack import LayerLevel, LayerStack

    layerstack_lumerical = LayerStack(
        layers={
            "clad": LayerLevel(
                layer=(99999, 0),
                thickness=3.0,
                zmin=0.0,
                material="sio2",
                sidewall_angle=0.0,
                mesh_order=9,
                layer_type="background",
            ),
            "box": LayerLevel(
                layer=(99999, 0),
                thickness=3.0,
                zmin=-3.0,
                material="sio2",
                sidewall_angle=0.0,
                mesh_order=9,
                layer_type="background",
            ),
            "core": LayerLevel(
                layer=(1, 0),
                thickness=0.22,
                zmin=0.0,
                material="si",
                sidewall_angle=2.0,
                width_to_z=0.5,
                mesh_order=2,
                layer_type="grow",
                info={"active": True},
            ),
        }
    )

    ### 3. DEFINE SIMULATION AND CONVERGENCE SETTINGS
    fdtd_simulation_setup = SimulationSettingsLumericalFdtd(
        mesh_accuracy=2, port_translation=0,
        port_field_intensity_threshold=1e-5,
    )
    fdtd_convergence_setup = ConvergenceSettingsLumericalFdtd(sparam_diff=0.01
    )

    ### 4. CREATE AND RUN DESIGN RECIPE
    recipe = FdtdRecipe(
        component=taper,
        layer_stack=layerstack_lumerical,
        convergence_setup=fdtd_convergence_setup,
        simulation_setup=fdtd_simulation_setup,
        dirpath=dirpath,
    )

    success = recipe.eval(run_convergence=True)

    if success:
        logger.info("Completed FDTD recipe.")
    else:
        logger.info("Incomplete run of FDTD recipe.")


>>>>>>> 1d7ae5d2
class FdtdRecipe(DesignRecipe):
    """
    FDTD recipe that extracts sparams

    Attributes:
        recipe_setup:
            simulation_setup: FDTD simulation setup
            convergence_setup: FDTD convergence setup
        dirpath: Root directory where all recipes are run
        recipe_dirpath: Recipe directory where results from recipe are stored
        recipe_results: s-parameter results.
    """
    def __init__(
        self,
        component: Component | None = None,
        layer_stack: LayerStack | None = None,
        simulation_setup: SimulationSettingsLumericalFdtd
        | None = SIMULATION_SETTINGS_LUMERICAL_FDTD,
        convergence_setup: ConvergenceSettingsLumericalFdtd
        | None = LUMERICAL_FDTD_CONVERGENCE_SETTINGS,
        dirpath: Path | None = None,
    ):
        """
        Set up FDTD recipe

        Parameters:
            component: Component
            layer_stack: PDK layer stack
            simulation_setup: FDTD simulation setup
            convergence_setup: FDTD convergence setup
            dirpath: Directory to store files.
        """
        layer_stack = layer_stack or get_layer_stack()
<<<<<<< HEAD
        super().__init__(cell=component, layer_stack=layer_stack)
        self.dirpath = dirpath or Path(__file__).resolve().parent
        self.simulation_setup = simulation_setup
        self.convergence_setup = convergence_setup

    def __hash__(self) -> int:
        """
        Returns a hash of all state and setup this DesignRecipe contains.
        This is used to determine 'freshness' of a recipe (i.e. if it needs to be rerun)

        Hashed items:
        - design intent
        - simulation setup
        - convergence setup
        """
        h = hashlib.sha1()
        int_hash = super().__hash__()
        h.update(int_hash.to_bytes(int_hash.bit_length(), byteorder="big"))
        h.update(self.simulation_setup.model_dump_json().encode("utf-8"))
        h.update(self.convergence_setup.model_dump_json().encode("utf-8"))
        return int.from_bytes(h.digest(), "big")
=======
        super().__init__(cell=component, layer_stack=layer_stack, dirpath=dirpath)
        # Add information to recipe setup. NOTE: This is used for hashing
        self.recipe_setup.simulation_setup = simulation_setup
        self.recipe_setup.convergence_setup = convergence_setup
>>>>>>> 1d7ae5d2

    @eval_decorator
    def eval(self, run_convergence: bool = True) -> bool:
        """
        Run FDTD recipe to extract sparams

        1. Performs port convergence by resizing ports to ensure E-field intensities decay to specified threshold
        2. Performs mesh convergence to ensure sparams converge to certain sparam_diff
        3. Extracts sparams after updating simulation with optimal simulation params

        Parameters:
            run_convergence: Run convergence if True

        Returns:
            success: True if recipe completed properly
        """
        sim = LumericalFdtdSimulation(
            component=self.cell,
            layerstack=self.recipe_setup.layer_stack,
            simulation_settings=self.recipe_setup.simulation_setup,
            convergence_settings=self.recipe_setup.convergence_setup,
            dirpath=self.dirpath,
            hide=False,  # TODO: Make global var to decide when to show sims
            run_mesh_convergence=run_convergence,
            run_port_convergence=run_convergence,
            run_field_intensity_convergence=run_convergence,
        )

<<<<<<< HEAD
        self.sparameters = sim.write_sparameters(
            overwrite=True, delete_fsp_files=True, plot=True
        )
=======
        self.recipe_results.sparameters = sim.write_sparameters(
            overwrite=True, delete_fsp_files=False, plot=True
        )

        success = True
        return success


if __name__ == "__main__":
    example_run_fdtd_recipe()
>>>>>>> 1d7ae5d2
<|MERGE_RESOLUTION|>--- conflicted
+++ resolved
@@ -1,7 +1,5 @@
-import hashlib
 from pathlib import Path
 
-import pandas as pd
 from gdsfactory import Component
 from gdsfactory.pdk import LayerStack, get_layer_stack
 
@@ -15,103 +13,8 @@
     SIMULATION_SETTINGS_LUMERICAL_FDTD,
     SimulationSettingsLumericalFdtd,
 )
-from gplugins.lumerical.utils import Results
 
 
-<<<<<<< HEAD
-=======
-def example_run_fdtd_recipe():
-    ### 0. DEFINE WHERE FILES ARE SAVED
-    dirpath = Path(__file__).parent / "recipe_runs"
-    dirpath.mkdir(parents=True, exist_ok=True)
-
-    ### 1. DEFINE DESIGN
-    from functools import partial
-
-    from gdsfactory.components.taper_cross_section import taper_cross_section
-
-    xs_wg = partial(
-        gf.cross_section.cross_section,
-        layer=(1, 0),
-        width=0.5,
-    )
-
-    xs_wg_wide = partial(
-        gf.cross_section.cross_section,
-        layer=(1, 0),
-        width=0.8,
-    )
-
-    taper = taper_cross_section(
-        cross_section1=xs_wg,
-        cross_section2=xs_wg_wide,
-        length=1.0,
-        width_type="parabolic",
-    )
-
-    ### 2. DEFINE LAYER STACK
-    from gdsfactory.technology.layer_stack import LayerLevel, LayerStack
-
-    layerstack_lumerical = LayerStack(
-        layers={
-            "clad": LayerLevel(
-                layer=(99999, 0),
-                thickness=3.0,
-                zmin=0.0,
-                material="sio2",
-                sidewall_angle=0.0,
-                mesh_order=9,
-                layer_type="background",
-            ),
-            "box": LayerLevel(
-                layer=(99999, 0),
-                thickness=3.0,
-                zmin=-3.0,
-                material="sio2",
-                sidewall_angle=0.0,
-                mesh_order=9,
-                layer_type="background",
-            ),
-            "core": LayerLevel(
-                layer=(1, 0),
-                thickness=0.22,
-                zmin=0.0,
-                material="si",
-                sidewall_angle=2.0,
-                width_to_z=0.5,
-                mesh_order=2,
-                layer_type="grow",
-                info={"active": True},
-            ),
-        }
-    )
-
-    ### 3. DEFINE SIMULATION AND CONVERGENCE SETTINGS
-    fdtd_simulation_setup = SimulationSettingsLumericalFdtd(
-        mesh_accuracy=2, port_translation=0,
-        port_field_intensity_threshold=1e-5,
-    )
-    fdtd_convergence_setup = ConvergenceSettingsLumericalFdtd(sparam_diff=0.01
-    )
-
-    ### 4. CREATE AND RUN DESIGN RECIPE
-    recipe = FdtdRecipe(
-        component=taper,
-        layer_stack=layerstack_lumerical,
-        convergence_setup=fdtd_convergence_setup,
-        simulation_setup=fdtd_simulation_setup,
-        dirpath=dirpath,
-    )
-
-    success = recipe.eval(run_convergence=True)
-
-    if success:
-        logger.info("Completed FDTD recipe.")
-    else:
-        logger.info("Incomplete run of FDTD recipe.")
-
-
->>>>>>> 1d7ae5d2
 class FdtdRecipe(DesignRecipe):
     """
     FDTD recipe that extracts sparams
@@ -145,34 +48,10 @@
             dirpath: Directory to store files.
         """
         layer_stack = layer_stack or get_layer_stack()
-<<<<<<< HEAD
-        super().__init__(cell=component, layer_stack=layer_stack)
-        self.dirpath = dirpath or Path(__file__).resolve().parent
-        self.simulation_setup = simulation_setup
-        self.convergence_setup = convergence_setup
-
-    def __hash__(self) -> int:
-        """
-        Returns a hash of all state and setup this DesignRecipe contains.
-        This is used to determine 'freshness' of a recipe (i.e. if it needs to be rerun)
-
-        Hashed items:
-        - design intent
-        - simulation setup
-        - convergence setup
-        """
-        h = hashlib.sha1()
-        int_hash = super().__hash__()
-        h.update(int_hash.to_bytes(int_hash.bit_length(), byteorder="big"))
-        h.update(self.simulation_setup.model_dump_json().encode("utf-8"))
-        h.update(self.convergence_setup.model_dump_json().encode("utf-8"))
-        return int.from_bytes(h.digest(), "big")
-=======
         super().__init__(cell=component, layer_stack=layer_stack, dirpath=dirpath)
         # Add information to recipe setup. NOTE: This is used for hashing
         self.recipe_setup.simulation_setup = simulation_setup
         self.recipe_setup.convergence_setup = convergence_setup
->>>>>>> 1d7ae5d2
 
     @eval_decorator
     def eval(self, run_convergence: bool = True) -> bool:
@@ -201,19 +80,9 @@
             run_field_intensity_convergence=run_convergence,
         )
 
-<<<<<<< HEAD
-        self.sparameters = sim.write_sparameters(
-            overwrite=True, delete_fsp_files=True, plot=True
-        )
-=======
         self.recipe_results.sparameters = sim.write_sparameters(
             overwrite=True, delete_fsp_files=False, plot=True
         )
 
         success = True
-        return success
-
-
-if __name__ == "__main__":
-    example_run_fdtd_recipe()
->>>>>>> 1d7ae5d2
+        return success